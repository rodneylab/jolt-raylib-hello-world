--- conflicted
+++ resolved
@@ -65,10 +65,6 @@
           retention-days: 5
       # Upload the results to GitHub's code scanning dashboard.
       - name: "Upload to code-scanning"
-<<<<<<< HEAD
-        uses: github/codeql-action/upload-sarif@4355270be187e1b672a7a1c7c7bae5afdc1ab94a # v3.24.10
-=======
         uses: github/codeql-action/upload-sarif@df5a14dc28094dc936e103b37d749c6628682b60 # v3.25.0
->>>>>>> 312042b7
         with:
           sarif_file: results.sarif