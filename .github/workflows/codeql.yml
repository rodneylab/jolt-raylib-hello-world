# For most projects, this workflow file will not need changing; you simply need
# to commit it to your repository.
#
# You may wish to alter this file to override the set of languages analyzed,
# or to provide custom queries or build logic.
#
# ******** NOTE ********
# We have attempted to detect the languages in your repository. Please check
# the `language` matrix defined below to confirm you have the correct set of
# supported CodeQL languages.
#
name: "CodeQL"
on:
  push:
    branches: ["main"]
  pull_request:
    branches: ["main"]
  schedule:
    - cron: '34 2 * * 0'
permissions:
  contents: read
jobs:
  analyze:
    name: Analyze
    # Runner size impacts CodeQL analysis time. To learn more, please see:
    #   - https://gh.io/recommended-hardware-resources-for-running-codeql
    #   - https://gh.io/supported-runners-and-hardware-resources
    #   - https://gh.io/using-larger-runners
    # Consider using larger runners for possible analysis time improvements.
    runs-on: ${{ (matrix.language == 'swift' && 'macos-latest') || 'ubuntu-latest' }}
    timeout-minutes: ${{ (matrix.language == 'swift' && 120) || 360 }}
    permissions:
      actions: read
      contents: read
      security-events: write
    strategy:
      fail-fast: false
      matrix:
        language: ['c-cpp', 'python']
        # CodeQL supports [ 'c-cpp', 'csharp', 'go', 'java-kotlin', 'javascript-typescript', 'python', 'ruby', 'swift' ]
        # Use only 'java-kotlin' to analyze code written in Java, Kotlin or both
        # Use only 'javascript-typescript' to analyze code written in JavaScript, TypeScript or both
        # Learn more about CodeQL language support at https://aka.ms/codeql-docs/language-support
    steps:
      - name: Checkout repository
        uses: actions/checkout@9bb56186c3b09b4f86b1c65136769dd318469633 # v4.1.2
      # Initializes the CodeQL tools for scanning.
      - name: Initialize CodeQL
<<<<<<< HEAD
        uses: github/codeql-action/init@4355270be187e1b672a7a1c7c7bae5afdc1ab94a # v3.24.10
=======
        uses: github/codeql-action/init@df5a14dc28094dc936e103b37d749c6628682b60 # v3.25.0
>>>>>>> 312042b7
        with:
          languages: ${{ matrix.language }}
          # If you wish to specify custom queries, you can do so here or in a config file.
          # By default, queries listed here will override any specified in a config file.
          # Prefix the list here with "+" to use these queries and those in the config file.
      #   If the Autobuild fails above, remove it and uncomment the following three lines.
      #   modify them (or add more) to build your code if your project, please refer to the EXAMPLE below for guidance.
      - if: matrix.language == 'python'
        # For more details on CodeQL's query packs, refer to: https://docs.github.com/en/code-security/code-scanning/automatically-scanning-your-code-for-vulnerabilities-and-errors/configuring-code-scanning#using-queries-in-ql-packs
        # queries: security-extended,security-and-quality

        # ℹ️ Command-line programs to run using the OS shell.
        # 📚 See https://docs.github.com/en/actions/using-workflows/workflow-syntax-for-github-actions#jobsjob_idstepsrun

        # Autobuild attempts to build any compiled languages (C/C++, C#, Go, Java, or Swift).
        # If this step fails, then you should remove it and run the build manually (see below)
        #   - name: Autobuild
        #     uses: github/codeql-action/autobuild@v3
        name: Autobuild
<<<<<<< HEAD
        uses: github/codeql-action/autobuild@4355270be187e1b672a7a1c7c7bae5afdc1ab94a # v3.24.10
=======
        uses: github/codeql-action/autobuild@df5a14dc28094dc936e103b37d749c6628682b60 # v3.25.0
>>>>>>> 312042b7
      - if: matrix.language == 'c-cpp'
        name: install
        run: sudo apt-get update && sudo apt-get install gcovr lcov
      - if: matrix.language == 'c-cpp'
        name: Configure
        shell: bash
        run: |
          cmake -S . -B build -DCMAKE_INSTALL_PREFIX=install -DCMAKE_C_COMPILER=clang -DCMAKE_CXX_COMPILER=clang++ -DBUILD_SHARED_LIBS=FALSE
          cmake --build build --config Release
          cmake --install build --config Release
      - name: Perform CodeQL Analysis
<<<<<<< HEAD
        uses: github/codeql-action/analyze@4355270be187e1b672a7a1c7c7bae5afdc1ab94a # v3.24.10
=======
        uses: github/codeql-action/analyze@df5a14dc28094dc936e103b37d749c6628682b60 # v3.25.0
>>>>>>> 312042b7
        with:
          category: "/language:${{matrix.language}}"<|MERGE_RESOLUTION|>--- conflicted
+++ resolved
@@ -46,11 +46,7 @@
         uses: actions/checkout@9bb56186c3b09b4f86b1c65136769dd318469633 # v4.1.2
       # Initializes the CodeQL tools for scanning.
       - name: Initialize CodeQL
-<<<<<<< HEAD
-        uses: github/codeql-action/init@4355270be187e1b672a7a1c7c7bae5afdc1ab94a # v3.24.10
-=======
         uses: github/codeql-action/init@df5a14dc28094dc936e103b37d749c6628682b60 # v3.25.0
->>>>>>> 312042b7
         with:
           languages: ${{ matrix.language }}
           # If you wish to specify custom queries, you can do so here or in a config file.
@@ -70,11 +66,7 @@
         #   - name: Autobuild
         #     uses: github/codeql-action/autobuild@v3
         name: Autobuild
-<<<<<<< HEAD
-        uses: github/codeql-action/autobuild@4355270be187e1b672a7a1c7c7bae5afdc1ab94a # v3.24.10
-=======
         uses: github/codeql-action/autobuild@df5a14dc28094dc936e103b37d749c6628682b60 # v3.25.0
->>>>>>> 312042b7
       - if: matrix.language == 'c-cpp'
         name: install
         run: sudo apt-get update && sudo apt-get install gcovr lcov
@@ -86,10 +78,6 @@
           cmake --build build --config Release
           cmake --install build --config Release
       - name: Perform CodeQL Analysis
-<<<<<<< HEAD
-        uses: github/codeql-action/analyze@4355270be187e1b672a7a1c7c7bae5afdc1ab94a # v3.24.10
-=======
         uses: github/codeql-action/analyze@df5a14dc28094dc936e103b37d749c6628682b60 # v3.25.0
->>>>>>> 312042b7
         with:
           category: "/language:${{matrix.language}}"