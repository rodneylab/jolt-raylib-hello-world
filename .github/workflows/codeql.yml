# For most projects, this workflow file will not need changing; you simply need
# to commit it to your repository.
#
# You may wish to alter this file to override the set of languages analyzed,
# or to provide custom queries or build logic.
#
# ******** NOTE ********
# We have attempted to detect the languages in your repository. Please check
# the `language` matrix defined below to confirm you have the correct set of
# supported CodeQL languages.
#
name: "CodeQL"
on:
  push:
    branches: ["main"]
  pull_request:
    branches: ["main"]
  schedule:
    - cron: '34 2 * * 0'
permissions:
  contents: read
jobs:
  analyze:
    name: Analyze
    # Runner size impacts CodeQL analysis time. To learn more, please see:
    #   - https://gh.io/recommended-hardware-resources-for-running-codeql
    #   - https://gh.io/supported-runners-and-hardware-resources
    #   - https://gh.io/using-larger-runners
    # Consider using larger runners for possible analysis time improvements.
    runs-on: ${{ (matrix.language == 'swift' && 'macos-latest') || 'ubuntu-latest' }}
    timeout-minutes: ${{ (matrix.language == 'swift' && 120) || 360 }}
    permissions:
      actions: read
      contents: read
      security-events: write
    strategy:
      fail-fast: false
      matrix:
        language: ['c-cpp']
        # CodeQL supports [ 'c-cpp', 'csharp', 'go', 'java-kotlin', 'javascript-typescript', 'python', 'ruby', 'swift' ]
        # Use only 'java-kotlin' to analyze code written in Java, Kotlin or both
        # Use only 'javascript-typescript' to analyze code written in JavaScript, TypeScript or both
        # Learn more about CodeQL language support at https://aka.ms/codeql-docs/language-support
    steps:
      - name: Checkout repository
        uses: actions/checkout@44c2b7a8a4ea60a981eaca3cf939b5f4305c123b # v4.1.5
      # Initializes the CodeQL tools for scanning.
      - name: Initialize CodeQL
        uses: github/codeql-action/init@b7cec7526559c32f1616476ff32d17ba4c59b2d6 # v3.25.5
        with:
          languages: ${{ matrix.language }}
          # If you wish to specify custom queries, you can do so here or in a config file.
          # By default, queries listed here will override any specified in a config file.
          # Prefix the list here with "+" to use these queries and those in the config file.
      #   If the Autobuild fails above, remove it and uncomment the following three lines.
      #   modify them (or add more) to build your code if your project, please refer to the EXAMPLE below for guidance.
<<<<<<< HEAD
=======
      - if: matrix.language == 'python'
        # For more details on CodeQL's query packs, refer to: https://docs.github.com/en/code-security/code-scanning/automatically-scanning-your-code-for-vulnerabilities-and-errors/configuring-code-scanning#using-queries-in-ql-packs
        # queries: security-extended,security-and-quality

        # ℹ️ Command-line programs to run using the OS shell.
        # 📚 See https://docs.github.com/en/actions/using-workflows/workflow-syntax-for-github-actions#jobsjob_idstepsrun

        # Autobuild attempts to build any compiled languages (C/C++, C#, Go, Java, or Swift).
        # If this step fails, then you should remove it and run the build manually (see below)
        #   - name: Autobuild
        #     uses: github/codeql-action/autobuild@v3
        name: Autobuild
        uses: github/codeql-action/autobuild@b7cec7526559c32f1616476ff32d17ba4c59b2d6 # v3.25.5
>>>>>>> 4fba9434
      - if: matrix.language == 'c-cpp'
        name: install
        run: sudo apt-get update && sudo apt-get install lcov libxrandr-dev libxcursor-dev libudev-dev libopenal-dev libflac-dev libvorbis-dev libgl1-mesa-dev libegl1-mesa-dev freeglut3-dev libxinerama-dev libxi-dev
      - if: matrix.language == 'c-cpp'
        name: Configure
        shell: bash
        run: |
          cmake -S . -B build -DCMAKE_INSTALL_PREFIX=install -DCMAKE_C_COMPILER=clang -DCMAKE_CXX_COMPILER=clang++ -DBUILD_SHARED_LIBS=FALSE
          cmake --build build --config Release
          cmake --install build --config Release
      - name: Perform CodeQL Analysis
        uses: github/codeql-action/analyze@b7cec7526559c32f1616476ff32d17ba4c59b2d6 # v3.25.5
        with:
          category: "/language:${{matrix.language}}"<|MERGE_RESOLUTION|>--- conflicted
+++ resolved
@@ -54,8 +54,6 @@
           # Prefix the list here with "+" to use these queries and those in the config file.
       #   If the Autobuild fails above, remove it and uncomment the following three lines.
       #   modify them (or add more) to build your code if your project, please refer to the EXAMPLE below for guidance.
-<<<<<<< HEAD
-=======
       - if: matrix.language == 'python'
         # For more details on CodeQL's query packs, refer to: https://docs.github.com/en/code-security/code-scanning/automatically-scanning-your-code-for-vulnerabilities-and-errors/configuring-code-scanning#using-queries-in-ql-packs
         # queries: security-extended,security-and-quality
@@ -69,7 +67,6 @@
         #     uses: github/codeql-action/autobuild@v3
         name: Autobuild
         uses: github/codeql-action/autobuild@b7cec7526559c32f1616476ff32d17ba4c59b2d6 # v3.25.5
->>>>>>> 4fba9434
       - if: matrix.language == 'c-cpp'
         name: install
         run: sudo apt-get update && sudo apt-get install lcov libxrandr-dev libxcursor-dev libudev-dev libopenal-dev libflac-dev libvorbis-dev libgl1-mesa-dev libegl1-mesa-dev freeglut3-dev libxinerama-dev libxi-dev
