--- conflicted
+++ resolved
@@ -54,22 +54,6 @@
           # Prefix the list here with "+" to use these queries and those in the config file.
       #   If the Autobuild fails above, remove it and uncomment the following three lines.
       #   modify them (or add more) to build your code if your project, please refer to the EXAMPLE below for guidance.
-<<<<<<< HEAD
-=======
-      - if: matrix.language == 'python'
-        # For more details on CodeQL's query packs, refer to: https://docs.github.com/en/code-security/code-scanning/automatically-scanning-your-code-for-vulnerabilities-and-errors/configuring-code-scanning#using-queries-in-ql-packs
-        # queries: security-extended,security-and-quality
-
-        # ℹ️ Command-line programs to run using the OS shell.
-        # 📚 See https://docs.github.com/en/actions/using-workflows/workflow-syntax-for-github-actions#jobsjob_idstepsrun
-
-        # Autobuild attempts to build any compiled languages (C/C++, C#, Go, Java, or Swift).
-        # If this step fails, then you should remove it and run the build manually (see below)
-        #   - name: Autobuild
-        #     uses: github/codeql-action/autobuild@v3
-        name: Autobuild
-        uses: github/codeql-action/autobuild@d39d31e687223d841ef683f52467bd88e9b21c14 # v3.25.3
->>>>>>> 811fbbf3
       - if: matrix.language == 'c-cpp'
         name: install
         run: sudo apt-get update && sudo apt-get install lcov libxrandr-dev libxcursor-dev libudev-dev libopenal-dev libflac-dev libvorbis-dev libgl1-mesa-dev libegl1-mesa-dev freeglut3-dev libxinerama-dev libxi-dev
